--- conflicted
+++ resolved
@@ -1,10 +1,6 @@
 [tool.poetry]
 name = "blue-lugia"
-<<<<<<< HEAD
-version = "1.0.0-rc3+5"
-=======
-version = "0.12.2"
->>>>>>> 62a51eae
+version = "1.0.0-rc3+4"
 description = "Unique SDK Wrapper"
 authors = ["Sofiane TALEB <sofiane.ext@unique.ch>"]
 readme = "README.md"
