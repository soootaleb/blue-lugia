--- conflicted
+++ resolved
@@ -1,10 +1,6 @@
 [tool.poetry]
 name = "blue-lugia"
-<<<<<<< HEAD
-version = "1.0.0-rc4+3"
-=======
-version = "0.14.1"
->>>>>>> 6ee467af
+version = "1.0.0-rc4+4"
 description = "Unique SDK Wrapper"
 authors = ["Sofiane TALEB <sofiane.ext@unique.ch>"]
 readme = "README.md"
