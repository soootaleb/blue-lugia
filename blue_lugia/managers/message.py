from typing import Any, Callable, Iterable, List

import tiktoken
import unique_sdk

from blue_lugia.enums import Role
from blue_lugia.errors import (
    ChatMessageManagerError,
    MessageFormatError,
)
from blue_lugia.managers.manager import Manager
from blue_lugia.models import Message, MessageList


class MessageManager(Manager):
    _all: MessageList
    _retrieved: bool

    _tokenizer: str | tiktoken.Encoding | None

    def __init__(
        self,
        tokenizer: str | tiktoken.Encoding | None = None,
        **kwargs,
    ) -> None:
        super().__init__(**kwargs)
        self._tokenizer = tokenizer
        self._all = MessageList([], tokenizer, logger=self.logger.getChild(MessageList.__name__))
        self._retrieved = False

    @property
    def tokenizer(self) -> tiktoken.Encoding | None:
        if isinstance(self._tokenizer, str):
            return tiktoken.encoding_for_model(self._tokenizer)
        else:
            return self._tokenizer

    def using(self, model: str | tiktoken.Encoding) -> "MessageManager":
        self._tokenizer = model
        return self

    def all(self, force_refresh: bool = False) -> MessageList:
        if not self._retrieved or force_refresh:
            if force_refresh:
                self._all = MessageList(
                    [],
                    self.tokenizer,
                    logger=self.logger.getChild(MessageList.__name__),
                )

            try:
                retrieved = unique_sdk.Message.list(
                    user_id=self._event.user_id,
                    company_id=self._event.company_id,
                    chatId=self._event.payload.chat_id,
                )

            except Exception as e:
                self.logger.error(f"BL::Manager::ChatMessage::all::ListError::{e}")
                retrieved = []

            for m in retrieved:

                def _rec_copy(d: Any) -> Any:
                    if isinstance(d, dict):
                        return {k: _rec_copy(v) for k, v in d.items()}
                    elif isinstance(d, list):
                        return [_rec_copy(v) for v in d]
                    else:
                        return d

                di = _rec_copy(m.debugInfo or {})

                original_citations = di.get("_citations", {})

                if m.text and original_citations:
                    original_content = m.text

                    for original_source, sup in original_citations.items():
                        original_content = original_content.replace(f"<sup>{sup}</sup>", original_source)

                else:
                    original_content = None

                try:
                    remote = Message._Remote(self._event, m.id, m.debugInfo)  # type: ignore

                    created = Message(
                        role=Role(m.role.lower()),
                        content=m.text,
                        image=remote.debug.get("_image", None),
                        original_content=original_content,
<<<<<<< HEAD
                        remote=Message._Remote(self._event, m.id, di),  # type: ignore
=======
                        remote=remote,  # type: ignore
>>>>>>> 1f35f3b3
                        logger=self.logger.getChild(Message.__name__),
                    )
                    self._all.append(created)
                except MessageFormatError as e:
                    raise ChatMessageManagerError(f"BL::Manager::ChatMessage::all::ListError::{e}")

            self._retrieved = True

        return self._all

    def filter(self, f: Callable[[Message], bool]) -> "MessageManager":
        all_messages = self.all()
        filtered_messages = MessageList(
            filter(f, all_messages),
            self.tokenizer,
            logger=self.logger.getChild(MessageList.__name__),
        )
        manager = MessageManager(
            event=self._event,
            tokenizer=self.tokenizer,
            logger=self.logger.getChild(MessageManager.__name__),
        )
        manager._all = filtered_messages
        manager._retrieved = True
        return manager

    def __getitem__(self, index: int) -> Message:
        return self.all()[index]

    def count(self) -> int:
        return len(self.all())

    def first(self, lookup: Callable[[Message], bool] | None = None) -> Message | None:
        return self.all().first(lookup)

    def last(self, lookup: Callable[[Message], bool] | None = None) -> Message | None:
        return self.all().last(lookup)

    def get(self, message_id: str) -> Message:
        retrieved = unique_sdk.Message.retrieve(
            user_id=self._event.user_id,
            company_id=self._event.company_id,
            chatId=self._event.payload.chat_id,
            id=message_id,
        )

        remote = Message._Remote(self._event, retrieved.id, retrieved.debugInfo)  # type: ignore

        return Message(
            role=Role(retrieved.role.lower()),
            content=retrieved.text,
            image=remote.debug.get("_image", None),
            remote=remote,  # type: ignore
            logger=self.logger.getChild(Message.__name__),
        )

    def values(self, *args, **kwargs) -> List:
        mapped = []

        flat = kwargs.get("flat", False)

        for f in self.all():
            mapped.append({arg: getattr(f, arg) for arg in args})

        if flat and len(args) == 1:
            return [item[args[0]] for item in mapped]
        elif flat and len(args) == 0:
            return [item for item in mapped]
        elif flat and len(args) > 1:
            raise ChatMessageManagerError("BL::Manager::ChatMessage::values::InvalidArgs::flat=True requires at most one argument.")
        else:
            return mapped

    def create(self, role_or_message: Role | Message | str, text: str = "", debug: dict[str, Any] | None = None) -> Message:
        if debug is None:
            debug = {}

        if isinstance(role_or_message, Message):
            role = role_or_message.role
            content = role_or_message.content

            if "_image" not in debug:
                debug["_image"] = role_or_message.image

        elif isinstance(role_or_message, Role):
            role = role_or_message
            content = text
        elif isinstance(role_or_message, str):
            role = Role(role_or_message.lower())
            content = text
        else:
            raise ChatMessageManagerError("BL::Manager::ChatMessage::create::TypeError::role_or_message must be of type Role or Message")

        try:
            created = unique_sdk.Message.create(
                user_id=self._event.user_id,
                company_id=self._event.company_id,
                chatId=self._event.payload.chat_id,
                assistantId=self._event.payload.assistant_id,
                text=content,
                role=role.value.upper(),
                debugInfo=debug,
            )  # type: ignore

            remote = Message._Remote(self._event, created.id, created.debugInfo)  # type: ignore

            int_created = Message(
                role=role,
                content=content,
                image=remote.debug.get("_image", None),
                remote=remote,
                logger=self.logger.getChild(Message.__name__),
            )

        except Exception as e:
            self.logger.error(f"BL::Manager::ChatMessage::create::CreateError::{e}")
            int_created = Message(
                role=role,
                content=content,
                remote=None,
                logger=self.logger.getChild(Message.__name__),
            )

        self._all.append(int_created)

        return int_created

    def delete(self) -> int:
        deleted = 0
        for message in self.all():
            try:
                message.delete()
            except Exception:
                pass
            else:
                deleted += 1

        self._all = MessageList([], self.tokenizer, logger=self.logger.getChild(MessageList.__name__))

        return deleted

    def append(self, message: Message) -> "MessageManager":
        self._all.append(message)
        return self

    def extend(self, messages: Iterable[Message]) -> "MessageManager":
        self._all.extend(messages)
        return self<|MERGE_RESOLUTION|>--- conflicted
+++ resolved
@@ -83,18 +83,14 @@
                     original_content = None
 
                 try:
-                    remote = Message._Remote(self._event, m.id, m.debugInfo)  # type: ignore
+                    remote = Message._Remote(self._event, m.id, di)  # type: ignore
 
                     created = Message(
                         role=Role(m.role.lower()),
                         content=m.text,
                         image=remote.debug.get("_image", None),
                         original_content=original_content,
-<<<<<<< HEAD
-                        remote=Message._Remote(self._event, m.id, di),  # type: ignore
-=======
-                        remote=remote,  # type: ignore
->>>>>>> 1f35f3b3
+                        remote=remote,
                         logger=self.logger.getChild(Message.__name__),
                     )
                     self._all.append(created)
