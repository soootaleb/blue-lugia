import contextlib
import json
import re
import xml.etree.ElementTree as ET  # noqa: N817

import tiktoken
import unique_sdk
from openai import NotGiven

with contextlib.suppress(ImportError):
    from openai import OpenAI

from typing import Any, List, Literal, Tuple, TypeVar

from pydantic import BaseModel

from blue_lugia.enums import Role
from blue_lugia.errors import LanguageModelManagerError
from blue_lugia.managers.manager import Manager
from blue_lugia.models import Embedding, EmbeddingList, Message, MessageList

ToolType = TypeVar("ToolType", bound=BaseModel)


class LanguageModelManager(Manager):
    CONTEXT_WINDOW_SIZES = {
        "AZURE_GPT_4_0613": 8_192,
        "AZURE_GPT_4_0613_32K": 32_768,
        "AZURE_GPT_4_TURBO_1106": 128_000,
        "AZURE_GPT_4_TURBO_2024_0409": 128_000,
        "AZURE_GPT_35_TURBO_16K": 16_385,
        "AZURE_GPT_35_TURBO_0613": 4_096,
        "AZURE_GPT_4o_2024_0513": 128_000,
        "AZURE_GPT_4o_2024_0806": 128_000,
        "ptu-gpt-4o": 128_000,
        "pictet-ptu-gpt-4o": 128_000,
        "gpt-4": 8_192,
        "gpt-4o": 128_000,
        "gpt-4o-mini": 128_000,
        "gpt-4o-2024-08-06": 128_000,
        "gpt-4-turbo-2024-04-09": 128_000,
        "gpt-35-turbo": 16_385,
    }

    OUTPUT_MAX_TOKENS = {
        "AZURE_GPT_4_0613": 4_096,
        "AZURE_GPT_4_0613_32K": 4_096,
        "AZURE_GPT_4_TURBO_1106": 4_096,
        "AZURE_GPT_4_TURBO_2024_0409": 4_096,
        "AZURE_GPT_35_TURBO_16K": 4_096,
        "AZURE_GPT_35_TURBO_0613": 4_096,
        "AZURE_GPT_4o_2024_0513": 4_096,
        "AZURE_GPT_4o_2024_0806": 16_384,
        "ptu-gpt-4o": 4_096,
        "pictet-ptu-gpt-4o": 4_096,
        "gpt-4": 4_096,
        "gpt-4o": 4_096,
        "gpt-4o-mini": 16_384,
        "gpt-4o-2024-08-06": 16_384,
        "gpt-4-turbo-2024-04-09": 4_096,
        "gpt-35-turbo": 4_096,
    }

    AZURE_TO_CANONICAL_MODEL_NAME = {
        "AZURE_GPT_4_0613": "gpt-4",
        "AZURE_GPT_4_0613_32K": "gpt-4",
        "AZURE_GPT_4o_2024_0513": "gpt-4o",
        "AZURE_GPT_4o_2024_0806": "gpt-4o",
        "AZURE_GPT_4_TURBO_1106": "gpt-4",
        "AZURE_GPT_4_TURBO_2024_0409": "gpt-4",
        "AZURE_GPT_35_TURBO_16K": "gpt-3.5-turbo",
        "AZURE_GPT_35_TURBO_0613": "gpt-3.5-turbo",
        "ptu-gpt-4o": "gpt-4o",
        "pictet-ptu-gpt-4o": "gpt-4o",
        "gpt-4": "gpt-4",
        "gpt-4o": "gpt-4o",
        "gpt-4o-mini": "gpt-4o",
        "gpt-4o-2024-08-06": "gpt-4o",
        "gpt-4-turbo-2024-04-09": "gpt-4",
        "gpt-35-turbo": "gpt-3.5-turbo",
    }

    _model: str
    _seed: int | None
    _timeout: int
    _temperature: float
    _context_max_tokens: int | None

    _use_open_ai: bool
    _open_ai_api_key: str

    def __init__(
        self,
        model: str,
        temperature: float = 0.0,
        timeout: int = 600_000,
        context_max_tokens: int | None = None,
        seed: int | None = None,
        **kwargs,
    ) -> None:
        super().__init__(**kwargs)
        self._temperature = temperature
        self._use_open_ai = False
        self._model = model
        self._seed = seed
        self._timeout = timeout
        self._use_open_ai = False
        self._open_ai_api_key = ""
        self._context_max_tokens = context_max_tokens

    @property
    def tokenizer(self) -> tiktoken.Encoding:
        canonical_model_name = self.AZURE_TO_CANONICAL_MODEL_NAME.get(self._model, None)
        if not canonical_model_name:
            raise ValueError(f"BL::Manager::LLM::tokenizer::ModelNotSupported::{self._model}")
        else:
            return tiktoken.encoding_for_model(canonical_model_name)

    def _rm_titles(self, kv: dict[str, Any], prev_key: str = "") -> dict[str, Any]:
        new_kv = {}
        for k, v in kv.items():
            if k == "title":
                if isinstance(v, dict) and prev_key == "properties" and "title" in v:
                    new_kv[k] = self._rm_titles(v, k)
                else:
                    continue
            elif isinstance(v, dict):
                new_kv[k] = self._rm_titles(v, k)
            else:
                new_kv[k] = v
        return new_kv

    def _to_typed_messages(self, messages: List[dict[str, Any]] | List[Message]) -> MessageList:
        typed_messages = MessageList(
            [],
            tokenizer=self.tokenizer,
            logger=self.logger.getChild(MessageList.__name__),
        )

        for message in messages:
            if isinstance(message, dict):
                if "content" not in message and "text" not in message:
                    raise ValueError("BL::Manager::LLM::_to_typed_messages::MessageContentMissing")

                message_tool_calls = message.get("toolCalls", message.get("tool_calls", []))

                tool_calls = [
                    {
                        "id": call["id"],
                        "type": "function",
                        "function": {
                            "name": call["function"]["name"],
                            "arguments": json.dumps(call["function"]["arguments"], ensure_ascii=False),
                        },
                    }
                    for call in message_tool_calls
                ]

                typed_messages.append(
                    Message(
                        role=Role(message["role"].lower()),
                        content=message["content"] or message.get("text", ""),
                        sources=message.get("sources", []),
                        citations=message.get("citations", {}),
                        logger=self.logger.getChild(Message.__name__),
                        tool_calls=tool_calls,
                        tool_call_id=message.get("toolCallId", message.get("tool_call_id")),
                    )
                )
            elif isinstance(message, Message):
                typed_messages.append(message)
            else:
                raise ValueError(f"BL::Manager::LLM::_to_typed_messages::InvalidMessageType::{type(message)}")

        return typed_messages

    def oai(self, key: str) -> "LanguageModelManager":
        llm = self.fork()
        llm._use_open_ai = True
        llm._open_ai_api_key = key
        return llm

    def using(self, model: str) -> "LanguageModelManager":
        llm = self.fork()
        llm._model = model
        return llm

    def seed(self, seed: int) -> "LanguageModelManager":
        llm = self.fork()
        llm._seed = seed
        return llm

    def fork(self) -> "LanguageModelManager":
        llm = self.__class__(event=self._event, model=self._model, temperature=self._temperature, timeout=self._timeout, logger=self.logger)
        llm._use_open_ai = self._use_open_ai
        llm._open_ai_api_key = self._open_ai_api_key
        return llm

    def _to_dict_messages(self, messages: List[Message] | List[dict], oai: bool = False) -> List[dict]:
        formated_messages = []

        for message in messages:
            if isinstance(message, Message):
                message_to_append = {
                    "role": message.role.value,
                    "content": message.original_content or message.content or "",
                }

                if message.tool_calls:
                    key = "tool_calls" if oai else "toolCalls"
                    message_to_append[key] = [
                        {
                            "id": call["id"],
                            "type": "function",
                            "function": {
                                "name": call["function"]["name"],
                                "arguments": json.dumps(call["function"]["arguments"], ensure_ascii=False),
                            },
                        }
                        for call in message.tool_calls
                    ]

                if message.tool_call_id:
                    key = "tool_call_id" if oai else "toolCallId"
                    message_to_append[key] = message.tool_call_id

                formated_messages.append(message_to_append)

            else:
                formated_messages.append(message)

        return formated_messages

    def embed(self, messages: List[Message] | List[dict] | str | List[str]) -> EmbeddingList:
        texts = []

        flat_messages = messages if isinstance(messages, list) else [messages]

        for m in flat_messages:
            if isinstance(messages, Message):
                texts.append(messages.content)
            elif isinstance(messages, dict):
                dict_content = messages.get("content", messages.get("text", ""))
                if not dict_content:
                    self.logger.warning("BL::Manager::LLM::embed::EmptyMessageContent::UsingEmptyString")
                texts.append(dict_content)
            elif isinstance(messages, str):
                texts.append(messages)
            else:
                self.logger.warning("BL::Manager::LLM::embed::InvalidMessageType::UsingStrCastedString")
                texts.append(str(messages))

        embeddings = unique_sdk.Embeddings.create(
            user_id=self._event.user_id,
            company_id=self._event.company_id,
            texts=texts,
        )

        typed_embeddings = [Embedding(embedding, logger=self.logger.getChild(Embedding.__name__)) for embedding in embeddings.embeddings]

        return EmbeddingList(typed_embeddings, logger=self.logger.getChild(EmbeddingList.__name__))

    def _reformat(self, messages: MessageList) -> MessageList:
        """
        Will
        - extract system messages
        - deduplicate system messages by content
        - merge them in one system message
        - put it on top of the input messages

        Besides, this method truncates the input messages to fit the model's input size.
        It makes sure the system messages are not truncated.
        """
        self.logger.debug(f"BL::Manager::LLM::reformat::Reformating {len(messages)} messages")

        system_messages = messages.filter(lambda m: m.role == Role.SYSTEM)
        not_system_messages = messages.filter(lambda m: m.role != Role.SYSTEM)

        unique_system_messages = MessageList([], tokenizer=self.tokenizer, logger=self.logger.getChild(MessageList.__name__))

        # deduplicate system messages by content
        for message in system_messages:
            if message.content and not unique_system_messages.first(lambda m: str(m.content) == str(message.content)):
                unique_system_messages.append(message)

        system_tokens_count = len(unique_system_messages.tokens)

        self.logger.debug(f"BL::Manager::LLM::reformat::SystemMessageTokensFound::{system_tokens_count}")

        context_window = self.CONTEXT_WINDOW_SIZES.get(self._model, 0)

        if self._context_max_tokens:
            if self._context_max_tokens <= context_window:
                context_window = self._context_max_tokens
            else:
                self.logger.warning(f"BL::Manager::LLM::reformat::ContextMaxTokensExceedsModelLimit::{self._context_max_tokens}")

        self.logger.debug(f"BL::Manager::LLM::reformat::ContextMaxTokensSet::{self._context_max_tokens}")

        history_tokens_limit = context_window - self.OUTPUT_MAX_TOKENS.get(self._model, 0) - system_tokens_count

        if history_tokens_limit <= 0:
            raise ValueError(f"BL::Manager::LLM::reformat::input_tokens_limit::{history_tokens_limit}")

        self.logger.debug(f"BL::Manager::LLM::reformat::NonSystemMessagesTruncatedTo::{history_tokens_limit} tokens")

        final_history = not_system_messages.truncate(history_tokens_limit)

        if unique_system_messages:
            final_history.insert(
                0,
                Message.SYSTEM(
                    "\n".join([str(m.content) for m in unique_system_messages]),
                ),
            )

        self.logger.debug(f"BL::Manager::LLM::reformat::ContextTruncatedTo::{len(final_history.tokens)} tokens.")

        return final_history

    def _rereference(self, messages: MessageList) -> Tuple[MessageList, List[unique_sdk.Integrated.SearchResult], List[unique_sdk.Integrated.SearchResult]]:
        processed_messages = messages.fork()
        references = []

        found_sources_counter = 0

        for index, message in enumerate(processed_messages):
            sources = re.findall(r"<source\d+[^>]*>.*?</source\d+>", message.content or "", re.DOTALL)

            for source in sources:
                elem = ET.fromstring(source)
                elem.tag = f"source{found_sources_counter}"

                if message.content:
                    message.content = message.content.replace(source, ET.tostring(elem, encoding="unicode"))

                    if message.original_content:
                        message.original_content = message.original_content.replace(source, ET.tostring(elem, encoding="unicode"))

                if found_sources_counter >= len(messages.sources):
                    references.append(
                        unique_sdk.Integrated.SearchResult(
                            id=elem.get("id", f"source_{found_sources_counter}"),
                            chunkId=elem.get("chunkId", elem.get("id", f"source_{found_sources_counter}")),
                            key=elem.get("label", elem.get("display", elem.get("key", elem.get("title", f"source_{found_sources_counter}")))),
                            url=elem.get("url", f'unique://content/{elem.get("id", f"source_{found_sources_counter}")}'),
                        )
                    )

                found_sources_counter += 1

            if message.role == Role.USER:
                references.extend(message.sources)

            messages_before_current = MessageList(messages[:index], tokenizer=self.tokenizer, logger=self.logger.getChild(MessageList.__name__))
            references_index = len(messages_before_current.sources) if message.sources else 0

            for citation in message.citations:
                citation_number = int(re.findall(r"\d+", citation)[0])
                message.original_content = message.original_content.replace(citation, f"[source{references_index + citation_number}]")

        return processed_messages, messages.sources, references

    def _verify_tools(self, tools: List[type[BaseModel]]) -> List[type[BaseModel]]:
        # must inherit base model
        for tool in tools:
            if not issubclass(tool, BaseModel):
                raise LanguageModelManagerError(f"BL::Manager::LLM::verify_tools::InvalidToolBaseClass::{tool}")

        # tool name must be under or equal to 64 chars
        for tool in tools:
            if len(tool.__name__) > 64:
                raise LanguageModelManagerError(f"BL::Manager::LLM::verify_tools::ToolNameTooLong::{tool}")

        # maximum of 128 tools
        if len(tools) > 128:
            raise LanguageModelManagerError(f"BL::Manager::LLM::verify_tools::TooManyTools::{len(tools)}")
        elif len(tools) >= 10:
            self.logger.warning(f"BL::Manager::LLM::verify_tools::TooManyTools::{len(tools)}")

        # tool description must be under or equal to 1024 chars
        for tool in tools:
            if tool.__doc__ and len(tool.__doc__) > 1024:
                raise LanguageModelManagerError(f"BL::Manager::LLM::verify_tools::ToolDescriptionTooLong::{tool}")

        return tools

<<<<<<< HEAD
    def _complete_openai(
=======
    def complete(  # noqa: C901
>>>>>>> 0f6fd44e
        self,
        formated_messages: List[dict],
        options: dict[str, Any],
        references: Tuple[List[unique_sdk.Integrated.SearchResult], List[unique_sdk.Integrated.SearchResult]],
        completion_name: str = "",
    ) -> Message:
        existing_references, new_references = references

        search_context = existing_references + new_references

        self.logger.debug(f"BL::Manager::LLM::complete({completion_name})::streaming::SearchContext::{len(search_context)}")

        client = OpenAI(api_key=self._open_ai_api_key)
        completion = client.chat.completions.create(
            model=self._model,
            messages=formated_messages,  # type: ignore
            tools=options.get("tools", NotGiven()),
            tool_choice=options.get("toolChoice", NotGiven()),
            max_tokens=options.get("max_tokens", NotGiven()),
            response_format=options.get("response_format", NotGiven()),
            temperature=self._temperature,
        )

        completion_sources = re.findall(r"\[source\d+\]", completion.choices[0].message.content or "", re.DOTALL)
        debug_sources = {}
        source_index = 1
        for source in completion_sources:
            if source not in debug_sources:
                debug_sources[source] = source_index
                source_index += 1

        return Message(
            role=Role(completion.choices[0].message.role.lower()),
            content=completion.choices[0].message.content,
            sources=new_references,
            citations=debug_sources,
            tool_calls=[
                {
                    "id": call.id,
                    "type": "function",
                    "function": {
                        "name": call.function.name,
                        "arguments": json.loads(call.function.arguments),
                    },
                }
                for call in completion.choices[0].message.tool_calls or []
            ],
            logger=self.logger.getChild(Message.__name__),
        )

    def _complete_streaming(
        self,
        formated_messages: List[dict],
        options: dict[str, Any],
        out: Message,
        debug_info: dict[str, Any],
        start_text: str,
        references: Tuple[List[unique_sdk.Integrated.SearchResult], List[unique_sdk.Integrated.SearchResult]],
        completion_name: str = "",
    ) -> Message:
        existing_references, new_references = references

        search_context = existing_references + new_references

        self.logger.debug(f"BL::Manager::LLM::complete({completion_name})::streaming::SearchContext::{len(search_context)}")

        completion = unique_sdk.Integrated.chat_stream_completion(
            user_id=self._event.user_id,
            company_id=self._event.company_id,
            assistantId=self._event.payload.assistant_id,
            assistantMessageId=out.id,
            userMessageId=self._event.payload.user_message.id,
            messages=formated_messages,
            chatId=self._event.payload.chat_id,
            searchContext=search_context,
            debugInfo=debug_info,
            startText=start_text,
            model=self._model,
            timeout=self._timeout,
            options=options,  # type: ignore
            temperature=self._temperature,
        )

        completion_sources = re.findall(r"\[source\d+\]", completion.message.originalText or "", re.DOTALL)
        debug_sources = {}
        source_index = 1
        for source in completion_sources:
            if source not in debug_sources:
                debug_sources[source] = source_index
                source_index += 1

        out.content = completion.message.text
        out.original_content = completion.message.originalText
        out._sources = new_references
        out._citations = debug_sources
        out.debug["_sources"] = new_references
        out.debug["_citations"] = debug_sources

        out._tool_calls = out._tool_calls + [
            {
                "id": call.id,
                "type": "function",
                "function": {
                    "name": call.name,
                    "arguments": json.loads(call.arguments),
                },
            }
            for call in completion.toolCalls
            if call.id not in [call["id"] for call in out._tool_calls]
        ]

        typed_message = Message(
            role=Role(completion.message.role.lower()),
            content=(Message._Content(completion.message.text) if completion.message.text else None),
            original_content=completion.message.originalText,
            sources=new_references,
            citations=debug_sources,
            remote=Message._Remote(
                event=self._event,
                id=completion.message.id,
                debug=completion.message.debugInfo,
            ),
            tool_calls=[
                {
                    "id": call.id,
                    "type": "function",
                    "function": {
                        "name": call.name,
                        "arguments": json.loads(call.arguments),
                    },
                }
                for call in completion.toolCalls
            ],
            logger=self.logger.getChild(Message.__name__),
        )

        typed_message.update(debug={"_sources": new_references, "_citations": debug_sources})

        return typed_message

    def _complete_basic(
        self,
        formated_messages: List[dict],
        references: Tuple[List[unique_sdk.Integrated.SearchResult], List[unique_sdk.Integrated.SearchResult]],
        options: dict[str, Any],
        completion_name: str = "",
    ) -> Message:
        existing_references, new_references = references

        search_context = existing_references + new_references

        self.logger.debug(f"BL::Manager::LLM::complete({completion_name})::basic::SearchContext::{len(search_context)}")

        completion = unique_sdk.ChatCompletion.create(
            company_id=self._event.company_id,
            model=self._model,
            messages=formated_messages,
            timeout=self._timeout,
            options=options,  # type: ignore
        )

        completion_sources = re.findall(r"\[source\d+\]", completion.choices[0].message.content or "", re.DOTALL)
        debug_sources = {}
        source_index = 1
        for source in completion_sources:
            if source not in debug_sources:
                debug_sources[source] = source_index
                source_index += 1

        return Message(
            role=Role(completion.choices[0].message.role.lower()),
            content=completion.choices[0].message.content,
            citations=debug_sources,
            sources=new_references,
            tool_calls=[
                {
                    "id": call.id,
                    "type": "function",
                    "function": {
                        "name": call.function.name,
                        "arguments": json.loads(call.function.arguments),
                    },
                }
                for call in completion.choices[0].message.toolCalls
            ],
            logger=self.logger.getChild(Message.__name__),
        )

    def _build_options(
        self,
        formated_messages: List[dict],
        tools: List[type[BaseModel]] | None = None,
        tool_choice: type[BaseModel] | None = None,
        schema: type[BaseModel] | None = None,
        max_tokens: int | Literal["auto"] | None = None,
        output_json: bool = False,
        completion_name: str = "",
    ) -> dict[str, Any]:
        options: dict[str, Any] = {
            "temperature": self._temperature,
        }

        if self._seed is not None:
            options["seed"] = self._seed

        if tools:
            options["tools"] = []

            for tool in self._verify_tools(tools):
                tool_config = getattr(tool, "Config", None)
                tool_config_strict = getattr(tool_config, "bl_fc_strict", True)

                options["tools"].append(
                    {
                        "type": "function",
                        "function": {
                            "name": tool.__name__,
                            "strict": tool_config_strict,
                            "description": tool.__doc__ or "",
                            "parameters": self._rm_titles(tool.model_json_schema()),
                        },
                    }
                )

        if tool_choice:
            options["toolChoice"] = {
                "type": "function",
                "function": {"name": tool_choice.__name__},
            }

        if max_tokens is not None:
            options["maxTokens"] = max_tokens

        if output_json:
            messages_contents = "\n".join([message["content"].lower() for message in formated_messages])

            if "json" in messages_contents:
                options["response_format"] = {"type": "json_object"}
            else:
                raise LanguageModelManagerError(
                    f"BL::Manager::LLM::complete({completion_name})::JSONPromptMissing::The word 'json' must be present in the messages when you use the output_json flag."
                )

        if schema:
            bl_schema_config = getattr(schema, "Config", None)
            bl_schema_strict = getattr(bl_schema_config, "bl_schema_strict", True)

            if bl_schema_strict:
                schema.model_config["extra"] = "forbid"

            json_schema = {"name": schema.__name__, "strict": bl_schema_strict, "schema": self._rm_titles(schema.model_json_schema())}

            options["response_format"] = {
                "type": "json_schema",
                "json_schema": json_schema,
            }

        return options

<<<<<<< HEAD
    def complete(
        self,
        messages: List[Message] | List[dict[str, Any]],
        tools: List[type[BaseModel]] | None = None,
        tool_choice: type[BaseModel] | None = None,
        schema: type[BaseModel] | None = None,
        max_tokens: int | Literal["auto"] | None = None,
        out: Message | None = None,
        debug_info: dict[str, Any] | None = None,
        start_text: str = "",
        output_json: bool = False,
        completion_name: str = "",
        *args,
        **kwargs,
    ) -> Message:
        """
        Completes a communication or operation sequence by processing input messages and optionally using tools to generate or refine responses.
=======
        if self._use_open_ai:
            client = OpenAI(api_key=self._open_ai_api_key)
            completion = client.chat.completions.create(
                model=self._model,
                messages=formated_messages,  # type: ignore
                tools=options.get("tools", NotGiven()),
                tool_choice=options.get("toolChoice", NotGiven()),
                max_tokens=options.get("max_tokens", NotGiven()),
                response_format=options.get("response_format", NotGiven()),
                temperature=self._temperature,
                seed=options.get("seed", NotGiven()),
            )
>>>>>>> 0f6fd44e

        This method orchestrates various components like message processing, tool interactions, and external API calls to generate a completed message based on input parameters
        and internal configurations.

        Args:
            messages (List[Message] | List[dict[str, Any]]): The list of messages or structured message data to process.
            tools (List[type[BaseModel]] | None): Optional list of tools (as model classes) to apply during the completion process.
            tool_choice (type[BaseModel] | None): Specific tool (model class) selected for applying in the completion process.
            max_tokens (int | Literal["auto"] | None): The maximum number of tokens to generate or process; 'auto' for automatic determination based on context.
            out (Message | None): Optional existing message object to update with the completion result.
            debug_info (dict[str, Any] | None): Additional debug information to pass through or generate during the process.
            start_text (str): Initial text to prepend to any generated content, setting the context or continuation tone.
            output_json (bool): Flag to indicate if the output should be in JSON format. Relies on OpenAI response_format option.
            completion_name (str): Optional name or identifier for the completion operation. It'll help debug in the logs.
            *args: Variable length argument list.
            **kwargs: Arbitrary keyword arguments.

        Returns:
            Message: The completed message after processing, including any new content, tool interactions, and updates to existing messages.

        Raises:
            MessageFormatError: If there are issues with the message formatting or invalid roles.
            MessageRemoteError: For operations requiring a remote but none is available.

        Detailed explanation:
            The method handles a complex flow of data transformations and API interactions, starting from raw or semi-structured message inputs, applying tools as specified,
            and culminating in a synthesized output that may be a new message or an update to an existing one.
            It intelligently handles token limits, tool applications, and external integrations (e.g., OpenAI or unique_sdk integrations) based on
            the provided configurations and runtime conditions.
        """
        if debug_info is None:
            debug_info = {}

        typed_messages = self._to_typed_messages(messages)  # Returns a MessageList with the correct LLM tokenization

        context = self._reformat(typed_messages)

        context, existing_references, new_references = self._rereference(messages=context)

        formated_messages = self._to_dict_messages(context, oai=self._use_open_ai)

        options = self._build_options(
            formated_messages=formated_messages,
            tools=tools,
            tool_choice=tool_choice,
            schema=schema,
            max_tokens=max_tokens,
            output_json=output_json,
            completion_name=completion_name,
        )

        self.logger.debug(f"BL::Manager::LLM::complete({completion_name})::Model::{self._model}")

        if self._use_open_ai:
            return self._complete_openai(formated_messages=formated_messages, options=options, references=(existing_references, new_references), completion_name=completion_name)
        elif out:
            return self._complete_streaming(
                formated_messages=formated_messages,
                options=options,
                out=out,
                debug_info=debug_info,
                start_text=start_text,
                references=(existing_references, new_references),
                completion_name=completion_name,
            )
        else:
            return self._complete_basic(formated_messages=formated_messages, options=options, references=(existing_references, new_references), completion_name=completion_name)

    def parse(self, message_or_messages: Message | List[Message] | List[dict[str, Any]], into: type[ToolType], completion_name: str = "") -> ToolType:
        messages = message_or_messages if isinstance(message_or_messages, list) else [message_or_messages]
        return into(**(self.complete(messages=messages, schema=into, completion_name=completion_name).content).json())<|MERGE_RESOLUTION|>--- conflicted
+++ resolved
@@ -385,11 +385,7 @@
 
         return tools
 
-<<<<<<< HEAD
     def _complete_openai(
-=======
-    def complete(  # noqa: C901
->>>>>>> 0f6fd44e
         self,
         formated_messages: List[dict],
         options: dict[str, Any],
@@ -649,7 +645,6 @@
 
         return options
 
-<<<<<<< HEAD
     def complete(
         self,
         messages: List[Message] | List[dict[str, Any]],
@@ -667,20 +662,6 @@
     ) -> Message:
         """
         Completes a communication or operation sequence by processing input messages and optionally using tools to generate or refine responses.
-=======
-        if self._use_open_ai:
-            client = OpenAI(api_key=self._open_ai_api_key)
-            completion = client.chat.completions.create(
-                model=self._model,
-                messages=formated_messages,  # type: ignore
-                tools=options.get("tools", NotGiven()),
-                tool_choice=options.get("toolChoice", NotGiven()),
-                max_tokens=options.get("max_tokens", NotGiven()),
-                response_format=options.get("response_format", NotGiven()),
-                temperature=self._temperature,
-                seed=options.get("seed", NotGiven()),
-            )
->>>>>>> 0f6fd44e
 
         This method orchestrates various components like message processing, tool interactions, and external API calls to generate a completed message based on input parameters
         and internal configurations.
