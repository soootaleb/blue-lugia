from pprint import pprint
from typing import Any, List, Tuple

from blue_lugia.enums import Op
from blue_lugia.errors import QError


class Q:
    """
    A class to construct complex queries with conditions and logical operators.

    This class allows for the chaining of query conditions using AND, OR, and NOT operators
    using a Django-like interface for constructing query expressions. Conditions can be
    composed of simple key-value pairs or nested Q objects.

    Attributes:
        _conditions (List[Tuple[str, str, Any] | "Q"]): A list of conditions and/or nested Q objects.
        _connector (Op): The logical operator that connects conditions (AND, OR).
        _negated (bool): Flag indicating if the query expression is negated.

    Args:
        *args (Q): Positional Q objects, which are merged with the current instance based on logical rules.
        **kwargs (Any): Keyword arguments representing conditions in the form of key-value pairs where
            keys can include an operation as a suffix (e.g., 'field__gt' for 'greater than').

    Examples:
        Q(age__gt=30)
        Q(name__startswith='J', age__lt=50) & ~Q(status='inactive')
    """

    _conditions: List[Tuple[str, str, Any] | "Q"]
    _connector: Op
    _negated: bool

    _select: List[str] | None = None
    _from: str | None = None
    _limit: int | None = None
    _offset: int | None = None
    _group_by: List[str] | None = None

    def __init__(self, *args: "Q", **kwargs: Any) -> None:
        """
        Initializes a new Q object with optional nested Q objects and keyword conditions.

        All arguments are optional and can be mixed to represent more complex query logic.
        """
        self._conditions = []

        self._connector: Op = Op.AND

        for arg in args:
            if isinstance(arg, Q):
                if arg.connector == self.connector and not arg.negated:
                    self._conditions.extend(arg.conditions)
                else:
                    self._conditions.append(arg)

        self._conditions.extend(self._kwargs_to_kov(**kwargs))

        self._negated: bool = False

        self._select = None
        self._from = None
        self._limit = None
        self._offset = None
        self._group_by = None
        self._order_by = None

        if len(self._conditions) == 1 and isinstance(self._conditions[0], Q):
            sub_condition = self._conditions[0]
            self._conditions = sub_condition.conditions
            self._connector = sub_condition.connector
            self._negated = sub_condition.negated

    @property
    def conditions(self) -> List[Tuple[str, str, Any] | "Q"]:
        return self._conditions

    @property
    def connector(self) -> Op:
        return self._connector

    @property
    def negated(self) -> bool:
        return self._negated

    def _kwargs_to_kov(self, **kwargs: dict[str, Any]) -> List[Tuple[str, str, Any]]:
        kov = []

        for key, value in kwargs.items():
            if "__" in key:
                splited = key.split("__")
                if len(splited) == 2:
                    key, operation = splited[0], splited[1]
                else:
                    key, operation = "__".join(splited[:-1]), splited[-1]
            else:
                key, operation = key, "equals"

            kov.append((key, operation, value))

        return kov

    def __or__(self, other: "Q") -> "Q":
        """
        Returns a new Q object representing the logical OR between this and another Q object.

        Args:
            other (Q): Another Q object to combine with this one using the OR operator.

        Returns:
            Q: A new Q object that combines the conditions of both Q objects using the OR logical operator.
        """
        return self._combine(other, Op.OR)

    def __and__(self, other: "Q") -> "Q":
        """
        Returns a new Q object representing the logical AND between this and another Q object.

        Args:
            other (Q): Another Q object to combine with this one using the AND operator.

        Returns:
            Q: A new Q object that combines the conditions of both Q objects using the AND logical operator.
        """
        return self._combine(other, Op.AND)

    def __invert__(self) -> "Q":
        """
        Returns a new Q object representing the logical negation of this Q object.

        Returns:
            Q: A new Q object that is the logical negation of this one.
        """
        query = Q()
        query._conditions = self._conditions
        query._connector = self._connector
        query._negated = not self._negated
        return query

    def _combine(self, other: "Q", connector: Op) -> "Q":
        query = Q()
        query._connector = connector

        # Handle self conditions, respecting negation
        if self._connector == connector:
            if self._negated:
                self_wrapped = Q()
                self_wrapped._conditions = self._conditions
                self_wrapped._connector = self._connector
                self_wrapped._negated = True
                query._conditions.append(self_wrapped)
            else:
                query._conditions.extend(self._conditions)
        else:
            self_wrapped = Q()
            self_wrapped._conditions = self._conditions
            self_wrapped._connector = self._connector
            self_wrapped._negated = self._negated
            query._conditions.append(self_wrapped)

        # Handle other conditions, respecting negation
        if other._connector == connector:
            if other._negated:
                other_wrapped = Q()
                other_wrapped._conditions = other._conditions
                other_wrapped._connector = other._connector
                other_wrapped._negated = True
                query._conditions.append(other_wrapped)
            else:
                query._conditions.extend(other._conditions)
        else:
            other_wrapped = Q()
            other_wrapped._conditions = other._conditions
            other_wrapped._connector = other._connector
            other_wrapped._negated = other._negated
            query._conditions.append(other_wrapped)

        return query

    def __repr__(self) -> str:
        op = "NOT " + self._connector.value if self._negated else self._connector.value
        return f"<{op}: {self._conditions}>"

    def as_dict(self) -> dict[str, Any]:
        if len(self._conditions) == 1:
            return {
                "NOT" if self._negated else self._connector.value: self._conditions[0].as_dict() if isinstance(self._conditions[0], Q) else self._conditions[0],
            }
        else:
            return {
                "NOT" if self._negated else self._connector.value: [c.as_dict() if isinstance(c, Q) else c for c in self._conditions],
            }

    def pprint(self) -> None:
        """
        Pretty prints the dictionary representation of the Q object to provide a more readable output.
        Useful for debugging and visualizing the structure of complex Q objects.
        """
        pprint(self.as_dict(), width=1)

    def _evaluate_eq(self, data: dict[str, Any], key: str, value: Any) -> bool:
        return data.get(key) == value

    def _evaluate_equals(self, data: dict[str, Any], key: str, value: Any) -> bool:
        return data.get(key) == value

    def _evaluate_ne(self, data: dict[str, Any], key: str, value: Any) -> bool:
        return data.get(key) != value

    def _evaluate_not_equals(self, data: dict[str, Any], key: str, value: Any) -> bool:
        return data.get(key) != value

    def _evaluate_gt(self, data: dict[str, Any], key: str, value: Any) -> bool:
        return data.get(key) > value if data.get(key) is not None else False

    def _evaluate_gte(self, data: dict[str, Any], key: str, value: Any) -> bool:
        return data.get(key) >= value if data.get(key) is not None else False

    def _evaluate_lt(self, data: dict[str, Any], key: str, value: Any) -> bool:
        return data.get(key) < value if data.get(key) is not None else False

    def _evaluate_lte(self, data: dict[str, Any], key: str, value: Any) -> bool:
        return data.get(key) <= value if data.get(key) is not None else False

    def _evaluate_contains(self, data: dict[str, Any], key: str, value: Any) -> bool:
        return value in data.get(key, [])

    def _evaluate_not_contains(self, data: dict[str, Any], key: str, value: Any) -> bool:
        return value not in data.get(key, [])

    def _evaluate_startswith(self, data: dict[str, Any], key: str, value: Any) -> bool:
        found = data.get(key)
        return found.startswith(value) if isinstance(found, str) else False

    def _evaluate_endswith(self, data: dict[str, Any], key: str, value: Any) -> bool:
        found = data.get(key)
        return found.endswith(value) if isinstance(found, str) else False

    def _evaluate_in(self, data: dict[str, Any], key: str, value: Any) -> bool:
<<<<<<< HEAD
        return data.get(key) in value if value is not None else False
=======
        return data.get(key) in value
>>>>>>> 9ac27ba4

    def _evaluate(self, data: dict[str, Any]) -> bool:  # noqa: C901
        if self._connector == Op.AND:
            for condition in self._conditions:
                if isinstance(condition, Q):
                    if not condition.evaluate(data):
                        return False
                else:
                    key, operation, value = condition
                    if not getattr(self, f"_evaluate_{operation}")(data, key, value):
                        return False
            return True
        elif self._connector == Op.OR:
            for condition in self._conditions:
                if isinstance(condition, Q):
                    if condition.evaluate(data):
                        return True
                else:
                    key, operation, value = condition
                    if getattr(self, f"_evaluate_{operation}")(data, key, value):
                        return True
            return (not len(self._conditions)) and (not self._negated)  # return True if not conditions evaled to True because there are no conditions
        else:
            for condition in self._conditions:
                if isinstance(condition, Q):
                    if condition.evaluate(data):
                        return False
                else:
                    key, operation, value = condition
                    if getattr(self, f"_evaluate_{operation}")(data, key, value):
                        return False
            return False  # Op.NOT should return False if there are no conditions

    def evaluate(self, data: dict[str, Any], *args, **kwargs) -> bool:
        if self._negated:
            return not self._evaluate(data)
        else:
            return self._evaluate(data)

    def select(self, *args: str) -> "Q":
        self._select = list(args)
        return self

    def from_(self, table: str) -> "Q":
        self._from = table
        return self

    def limit(self, limit: int) -> "Q":
        self._limit = limit
        return self

    def offset(self, offset: int) -> "Q":
        self._offset = offset
        return self

    def group_by(self, *args: str) -> "Q":
        self._group_by = list(args)
        return self

    def order_by(self, *args: str) -> "Q":
        self._order_by = list(args)
        return self

    @property
    def where(self) -> Tuple[str, List]:  # noqa: C901
        conditions = []
        parameters = []
        for condition in self._conditions:
            if isinstance(condition, Q):
                nested_where, nested_params = condition.where
                if condition.negated:
                    nested_where = f"NOT ({nested_where})"
                conditions.append(nested_where)
                parameters.extend(nested_params)
            else:
                key, operation, value = condition
                if operation == "equals":
                    conditions.append(f"{key} = ?")
                    parameters.append(value)
                elif operation == "not_equals":
                    conditions.append(f"{key} != ?")
                    parameters.append(value)
                elif operation == "gt":
                    conditions.append(f"{key} > ?")
                    parameters.append(value)
                elif operation == "gte":
                    conditions.append(f"{key} >= ?")
                    parameters.append(value)
                elif operation == "lt":
                    conditions.append(f"{key} < ?")
                    parameters.append(value)
                elif operation == "lte":
                    conditions.append(f"{key} <= ?")
                    parameters.append(value)
                elif operation == "contains":
                    conditions.append(f"{key} LIKE ?")
                    parameters.append(f"%{value}%")
                elif operation == "not_contains":
                    conditions.append(f"{key} NOT LIKE ?")
                    parameters.append(f"%{value}%")
                elif operation == "startswith":
                    conditions.append(f"{key} LIKE ?")
                    parameters.append(f"{value}%")
                elif operation == "endswith":
                    conditions.append(f"{key} LIKE ?")
                    parameters.append(f"%{value}")
                elif operation == "in":
                    placeholders = ", ".join(["?"] * len(value))
                    conditions.append(f"{key} IN ({placeholders})")
                    parameters.extend(value)
                else:
                    conditions.append(f"{key} = ?")  # default to equals if operation is unrecognized
                    parameters.append(value)

        where_clause = f"{' AND '.join(conditions)}" if self._connector == Op.AND else f"{' OR '.join(conditions)}"

        if self._negated and len(conditions) == 1:
            where_clause = f"NOT ({where_clause})"

        return where_clause, parameters

    def sql(self) -> Tuple[str, List]:
        select = ", ".join(self._select) if self._select else "*"

        if not self._from:
            raise QError("BL::Q::sql: Missing table name in FROM clause")

        sql = f"SELECT {select} FROM {self._from}"

        where, params = self.where

        if where:
            sql += f" WHERE {where}"

        if self._group_by:
            sql += f" GROUP BY {', '.join(self._group_by)}"

        if self._order_by:
            orders = []
            for order in self._order_by:
                if order.startswith("-"):
                    orders.append(f"{order[1:]} DESC")
                else:
                    orders.append(order)
            sql += f" ORDER BY {', '.join(orders)}"

        if self._limit:
            sql += f" LIMIT {self._limit}"

        if self._offset:
            sql += f" OFFSET {self._offset}"

        return sql, params

    def __call__(self, obj: Any) -> bool:
        """
        Evaluates the conditions of the Q object against the attributes of the provided object.

        Args:
            obj (Any): An object whose attributes will be checked against the conditions specified in this Q object.

        Returns:
            bool: True if the object meets all the conditions defined in the Q object according to its logical operators and negation, False otherwise.
        """
        data = {attr: getattr(obj, attr, None) for attr in dir(obj) if not attr.startswith("__") and not callable(getattr(obj, attr))}
        return self.evaluate(data)<|MERGE_RESOLUTION|>--- conflicted
+++ resolved
@@ -238,11 +238,7 @@
         return found.endswith(value) if isinstance(found, str) else False
 
     def _evaluate_in(self, data: dict[str, Any], key: str, value: Any) -> bool:
-<<<<<<< HEAD
         return data.get(key) in value if value is not None else False
-=======
-        return data.get(key) in value
->>>>>>> 9ac27ba4
 
     def _evaluate(self, data: dict[str, Any]) -> bool:  # noqa: C901
         if self._connector == Op.AND:
